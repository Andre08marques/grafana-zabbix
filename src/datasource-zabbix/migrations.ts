--- conflicted
+++ resolved
@@ -1,9 +1,6 @@
 import _ from 'lodash';
-<<<<<<< HEAD
 import { ZabbixMetricsQuery } from './types';
-=======
 import * as c from './constants';
->>>>>>> 6a0c5e0d
 
 /**
  * Query format migration.
