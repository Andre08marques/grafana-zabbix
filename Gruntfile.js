--- conflicted
+++ resolved
@@ -129,15 +129,10 @@
     'clean',
     'copy:src_to_dist',
     'copy:pluginDef',
-<<<<<<< HEAD
-    'babel',
-    'sass',
-    'mochaTest'
-=======
     'jshint',
     'jscs',
     'sass',
-    'babel'
->>>>>>> 2330a3ae
+    'babel',
+    'mochaTest'
   ]);
 };