--- conflicted
+++ resolved
@@ -48,14 +48,9 @@
 
 ## Functions usage with Direct DB Connection
 
-<<<<<<< HEAD
-There's only one function that changes what data comes from the backend: `consolidateBy`. Other functions still work on the client side and transform data from the backend. So mak sure to work with pre-aggregated data (by AVG, MAX, MIN, etc). 
 
-For example, let's say you want to group values by 1 hour intervals and the `max` function. If you just apply `groupBy(10m, max)` function, the result will be incorrect because the transform data aggregated by the default `AVG` function. You should use `consolidateBy(max)` coupled with `groupBy(10m, max)` in order to get the correct result.
-=======
-There's only one function affecting the backend. This function is `consolidateBy`. It changes what data comes from 
+There's only one function affecting the backend. This function is `consolidateBy`, which changes what data comes from 
 the backend. Other functions still work on the client side and transform data that comes from the backend. So you should
 clearly understand that this is pre-aggregated data (by AVG, MAX, MIN, etc). 
 
-For example, say you want to group values by 1 hour interval and `max` function. If you just apply `groupBy(10m, max)` function, your result will be wrong, because you would transform data aggregated by default `AVG` function. You should use `consolidateBy(max)` coupled with `groupBy(10m, max)` in order to get a precise result.
->>>>>>> 1f0eb082
+For example, say you want to group values by 1 hour interval and `max` function. If you just apply `groupBy(10m, max)` function, your result will be wrong, because you would transform data aggregated by default `AVG` function. You should use `consolidateBy(max)` coupled with `groupBy(10m, max)` in order to get a precise result.