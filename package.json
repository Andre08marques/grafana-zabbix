{
  "name": "grafana-zabbix",
  "private": false,
  "version": "3.0.0",
  "description": "",
  "scripts": {
    "test": "echo \"Error: no test specified\" && exit 1"
  },
  "repository": {
    "type": "git",
    "url": "git+https://github.com/alexanderzobnin/grafana-zabbix.git"
  },
  "author": "Alexander Zobnin",
  "license": "Apache-2.0",
  "bugs": {
    "url": "https://github.com/alexanderzobnin/grafana-zabbix/issues"
  },
  "devDependencies": {
    "grunt": "~0.4.5",
    "babel": "~6.5.1",
    "grunt-babel": "~6.0.0",
    "grunt-sass": "^1.1.0",
    "grunt-contrib-copy": "~0.8.2",
    "grunt-contrib-watch": "^0.6.1",
    "grunt-contrib-uglify": "~0.11.0",
    "grunt-mocha-test": "~0.12.7",
    "grunt-systemjs-builder": "^0.2.5",
    "load-grunt-tasks": "~3.2.0",
    "grunt-execute": "~0.2.2",
    "grunt-contrib-clean": "~0.6.0",
    "prunk": "~1.2.1",
    "jsdom": "~3.1.2",
    "q": "~1.4.1",
    "chai": "~3.5.0",
    "sinon-chai": "~2.8.0",
    "moment": "~2.14.1"
  },
  "dependencies": {
    "babel-plugin-transform-es2015-modules-systemjs": "^6.5.0",
    "babel-plugin-transform-es2015-for-of": "^6.6.0",
    "babel-preset-es2015": "^6.5.0",
<<<<<<< HEAD
    "lodash": "^2.4.1",
    "mocha": "^2.4.5",
    "sinon": "~1.16.1"
=======
    "grunt-contrib-jshint": "^1.0.0",
    "grunt-jscs": "^2.8.0",
    "jshint-stylish": "^2.1.0",
    "lodash": "~4.0.0"
>>>>>>> 2330a3ae
  },
  "homepage": "http://grafana-zabbix.org"
}<|MERGE_RESOLUTION|>--- conflicted
+++ resolved
@@ -39,16 +39,12 @@
     "babel-plugin-transform-es2015-modules-systemjs": "^6.5.0",
     "babel-plugin-transform-es2015-for-of": "^6.6.0",
     "babel-preset-es2015": "^6.5.0",
-<<<<<<< HEAD
-    "lodash": "^2.4.1",
-    "mocha": "^2.4.5",
-    "sinon": "~1.16.1"
-=======
     "grunt-contrib-jshint": "^1.0.0",
     "grunt-jscs": "^2.8.0",
     "jshint-stylish": "^2.1.0",
-    "lodash": "~4.0.0"
->>>>>>> 2330a3ae
+    "lodash": "~4.0.0",
+    "mocha": "^2.4.5",
+    "sinon": "~1.16.1"
   },
   "homepage": "http://grafana-zabbix.org"
 }